package deployments_test

import (
	"bytes"
	"encoding/json"
	"fmt"
	"mime/multipart"
	"net/http"
	"net/http/httptest"
	"net/url"
	"strconv"
	"testing"
	"time"

	"github.com/jinzhu/gorm"
	"github.com/nitrous-io/rise-server/apiserver/common"
	"github.com/nitrous-io/rise-server/apiserver/dbconn"
	"github.com/nitrous-io/rise-server/apiserver/models/deployment"
	"github.com/nitrous-io/rise-server/apiserver/models/domain"
	"github.com/nitrous-io/rise-server/apiserver/models/oauthclient"
	"github.com/nitrous-io/rise-server/apiserver/models/oauthtoken"
	"github.com/nitrous-io/rise-server/apiserver/models/project"
	"github.com/nitrous-io/rise-server/apiserver/models/user"
	"github.com/nitrous-io/rise-server/apiserver/server"
	"github.com/nitrous-io/rise-server/pkg/filetransfer"
	"github.com/nitrous-io/rise-server/pkg/mqconn"
	"github.com/nitrous-io/rise-server/pkg/tracker"
	"github.com/nitrous-io/rise-server/shared/queues"
	"github.com/nitrous-io/rise-server/shared/s3client"
	"github.com/nitrous-io/rise-server/testhelper"
	"github.com/nitrous-io/rise-server/testhelper/factories"
	"github.com/nitrous-io/rise-server/testhelper/fake"
	"github.com/nitrous-io/rise-server/testhelper/sharedexamples"
	. "github.com/onsi/ginkgo"
	. "github.com/onsi/gomega"
	"github.com/streadway/amqp"
)

func Test(t *testing.T) {
	RegisterFailHandler(Fail)
	RunSpecs(t, "deployments")
}

var _ = Describe("Deployments", func() {
	var (
		db *gorm.DB
		mq *amqp.Connection

		s   *httptest.Server
		res *http.Response
		err error

		fakeTracker *fake.Tracker
		origTracker tracker.Trackable
	)

	timeAgo := func(ago time.Duration) *time.Time {
		currentTime := time.Now()
		result := currentTime.Add(-ago)
		return &result
	}

	BeforeEach(func() {
		db, err = dbconn.DB()
		Expect(err).To(BeNil())

		mq, err = mqconn.MQ()
		Expect(err).To(BeNil())

		origTracker = common.Tracker
		fakeTracker = &fake.Tracker{}
		common.Tracker = fakeTracker

		testhelper.TruncateTables(db.DB())
		testhelper.DeleteQueue(mq, queues.All...)
	})

	AfterEach(func() {
		if res != nil {
			res.Body.Close()
		}
		s.Close()

		common.Tracker = origTracker
	})

	Describe("POST /projects/:name/deployments", func() {
		var (
			fakeS3 *fake.S3
			origS3 filetransfer.FileTransfer
			err    error

			u  *user.User
			oc *oauthclient.OauthClient
			t  *oauthtoken.OauthToken

			headers http.Header
			proj    *project.Project
		)

		BeforeEach(func() {
			origS3 = s3client.S3
			fakeS3 = &fake.S3{}
			s3client.S3 = fakeS3

			testhelper.DeleteQueue(mq, queues.All...)

			u, oc, t = factories.AuthTrio(db)

			proj = &project.Project{
				Name:   "foo-bar-express",
				UserID: u.ID,
			}
			Expect(db.Create(proj).Error).To(BeNil())

			headers = http.Header{
				"Authorization": {"Bearer " + t.Token},
			}
		})

		AfterEach(func() {
			s3client.S3 = origS3
		})

		doRequestWithMultipart := func(partName string) {
			s = httptest.NewServer(server.New())

			body := &bytes.Buffer{}
			writer := multipart.NewWriter(body)

			part, err := writer.CreateFormFile(partName, "/tmp/rise/foo.tar.gz")
			Expect(err).To(BeNil())

			_, err = part.Write([]byte("hello\nworld!"))
			Expect(err).To(BeNil())

			err = writer.Close()
			Expect(err).To(BeNil())

			req, err := http.NewRequest("POST", s.URL+"/projects/foo-bar-express/deployments", body)
			Expect(err).To(BeNil())

			req.Header.Set("Content-Type", writer.FormDataContentType())
			if headers != nil {
				for k, v := range headers {
					for _, h := range v {
						req.Header.Add(k, h)
					}
				}
			}

			res, err = http.DefaultClient.Do(req)
			Expect(err).To(BeNil())
		}

		doRequest := func() {
			doRequestWithMultipart("payload")
		}

		doRequestWithWrongPart := func() {
			doRequestWithMultipart("upload")
		}

		doRequestWithoutMultipart := func() {
			s = httptest.NewServer(server.New())
			res, err = testhelper.MakeRequest("POST", s.URL+"/projects/foo-bar-express/deployments", nil, headers, nil)
			Expect(err).To(BeNil())
		}

		sharedexamples.ItRequiresAuthentication(func() (*gorm.DB, *user.User, *http.Header) {
			return db, u, &headers
		}, func() *http.Response {
			doRequest()
			return res
		}, nil)

		sharedexamples.ItRequiresProjectCollab(func() (*gorm.DB, *user.User, *project.Project) {
			return db, u, proj
		}, func() *http.Response {
			doRequest()
			return res
		}, func() {
			// should not deploy anything if project is not found
			Expect(fakeS3.UploadCalls.Count()).To(Equal(0))
			depl := &deployment.Deployment{}
			Expect(db.Last(depl).Error).To(Equal(gorm.RecordNotFound))
		})

		sharedexamples.ItLocksProject(func() (*gorm.DB, *project.Project) {
			return db, proj
		}, func() *http.Response {
			doRequest()
			return res
		}, func() {
			// should not deploy anything if project is locked
			Expect(fakeS3.UploadCalls.Count()).To(Equal(0))
			depl := &deployment.Deployment{}
			Expect(db.Last(depl).Error).To(Equal(gorm.RecordNotFound))
		})

		Context("when the project belongs to current user", func() {
			Context("when the request is not multipart", func() {
				It("returns 400 with invalid_request", func() {
					doRequestWithoutMultipart()

					b := &bytes.Buffer{}
					_, err = b.ReadFrom(res.Body)

					Expect(res.StatusCode).To(Equal(http.StatusBadRequest))
					Expect(b.String()).To(MatchJSON(`{
						"error": "invalid_request",
						"error_description": "the request should be encoded in multipart/form-data format"
					}`))
					Expect(fakeS3.UploadCalls.Count()).To(Equal(0))

					depl := &deployment.Deployment{}
					Expect(db.Last(depl).Error).To(Equal(gorm.RecordNotFound))
				})
			})

			Context("when the request does not contain payload part", func() {
				It("returns 422 with invalid_params", func() {
					doRequestWithWrongPart()

					b := &bytes.Buffer{}
					_, err = b.ReadFrom(res.Body)

					Expect(res.StatusCode).To(Equal(422))
					Expect(b.String()).To(MatchJSON(`{
						"error": "invalid_params",
						"errors": {
							"payload": "is required"
						}
					}`))
					Expect(fakeS3.UploadCalls.Count()).To(Equal(0))

					depl := &deployment.Deployment{}
					Expect(db.Last(depl).Error).To(Equal(gorm.RecordNotFound))
				})
			})

			Context("when the payload is larger than the limit", func() {
				var origMaxUploadSize int64

				BeforeEach(func() {
					origMaxUploadSize = s3client.MaxUploadSize
					s3client.MaxUploadSize = 10
					doRequest()
				})

				AfterEach(func() {
					s3client.MaxUploadSize = origMaxUploadSize
				})

				It("returns 400 with invalid_request", func() {
					b := &bytes.Buffer{}
					_, err = b.ReadFrom(res.Body)

					Expect(res.StatusCode).To(Equal(http.StatusBadRequest))
					Expect(b.String()).To(MatchJSON(`{
						"error": "invalid_request",
						"error_description": "request body is too large"
					}`))
					Expect(fakeS3.UploadCalls.Count()).To(Equal(0))

					depl := &deployment.Deployment{}
					Expect(db.Last(depl).Error).To(Equal(gorm.RecordNotFound))
				})
			})

			Context("when the request is valid", func() {
				var depl *deployment.Deployment

				It("returns 202 accepted", func() {
					doRequest()
					depl = &deployment.Deployment{}
					db.Last(depl)

					b := &bytes.Buffer{}
					_, err = b.ReadFrom(res.Body)

					j := map[string]interface{}{
						"deployment": map[string]interface{}{
							"id":      depl.ID,
							"state":   deployment.StatePendingBuild,
							"version": 1,
						},
					}
					expectedJSON, err := json.Marshal(j)
					Expect(err).To(BeNil())
					Expect(b.String()).To(MatchJSON(expectedJSON))
				})

				It("creates a deployment record", func() {
					doRequest()
					depl = &deployment.Deployment{}
					db.Last(depl)

					Expect(depl).NotTo(BeNil())
					Expect(depl.ProjectID).To(Equal(proj.ID))
					Expect(depl.UserID).To(Equal(u.ID))
					Expect(depl.State).To(Equal(deployment.StatePendingBuild))
					Expect(depl.Prefix).NotTo(HaveLen(0))
					Expect(depl.Version).To(Equal(int64(1)))
				})

				It("uploads bundle to s3", func() {
					doRequest()
					depl = &deployment.Deployment{}
					db.Last(depl)

					Expect(fakeS3.UploadCalls.Count()).To(Equal(1))
					call := fakeS3.UploadCalls.NthCall(1)
					Expect(call).NotTo(BeNil())
					Expect(call.Arguments[0]).To(Equal(s3client.BucketRegion))
					Expect(call.Arguments[1]).To(Equal(s3client.BucketName))
					Expect(call.Arguments[2]).To(Equal(fmt.Sprintf("deployments/%s-%d/raw-bundle.tar.gz", depl.Prefix, depl.ID)))
					Expect(call.Arguments[4]).To(Equal(""))
					Expect(call.Arguments[5]).To(Equal("private"))
					Expect(call.SideEffects["uploaded_content"]).To(Equal([]byte("hello\nworld!")))
				})

				It("enqueues a build job", func() {
					doRequest()
					depl = &deployment.Deployment{}
					db.Last(depl)

					d := testhelper.ConsumeQueue(mq, queues.Build)
					Expect(d).NotTo(BeNil())
					Expect(d.Body).To(MatchJSON(fmt.Sprintf(`
						{
							"deployment_id": %d
						}
					`, depl.ID)))
				})

				It("tracks an 'Initiated Project Deployment' event", func() {
<<<<<<< HEAD
=======
					doRequest()
					depl = &deployment.Deployment{}
					db.Last(depl)

>>>>>>> aefdec24
					trackCall := fakeTracker.TrackCalls.NthCall(1)
					Expect(trackCall).NotTo(BeNil())
					Expect(trackCall.Arguments[0]).To(Equal(fmt.Sprintf("%d", u.ID)))
					Expect(trackCall.Arguments[1]).To(Equal("Initiated Project Deployment"))

					t := trackCall.Arguments[2]
					props, ok := t.(map[string]interface{})
					Expect(ok).To(BeTrue())
					Expect(props["projectName"]).To(Equal(proj.Name))
					Expect(props["deploymentId"]).To(Equal(depl.ID))
					Expect(props["deploymentPrefix"]).To(Equal(depl.Prefix))
					Expect(props["deploymentVersion"]).To(Equal(depl.Version))

					Expect(trackCall.Arguments[3]).To(BeNil())
					Expect(trackCall.ReturnValues[0]).To(BeNil())
				})

				Describe("when deploying again", func() {
					BeforeEach(func() {
						doRequest()
						depl = &deployment.Deployment{}
						db.Last(depl)
					})

					It("increments version", func() {
						doRequest()

						depl = &deployment.Deployment{}
						db.Last(depl)
						b := &bytes.Buffer{}
						_, err = b.ReadFrom(res.Body)

						j := map[string]interface{}{
							"deployment": map[string]interface{}{
								"id":      depl.ID,
								"state":   deployment.StatePendingBuild,
								"version": 2,
							},
						}
						expectedJSON, err := json.Marshal(j)
						Expect(err).To(BeNil())
						Expect(b.String()).To(MatchJSON(expectedJSON))

						Expect(depl).NotTo(BeNil())
						Expect(depl.Version).To(Equal(int64(2)))
					})
				})

				It("enqueues a build job", func() {
					doRequest()
					depl = &deployment.Deployment{}
					db.Last(depl)

					d := testhelper.ConsumeQueue(mq, queues.Build)
					Expect(d).NotTo(BeNil())
					Expect(d.Body).To(MatchJSON(fmt.Sprintf(`
						{
							"deployment_id": %d
						}
					`, depl.ID)))
				})

				Context("when skip_build is true", func() {
					BeforeEach(func() {
						proj.SkipBuild = true
						Expect(db.Save(proj).Error).To(BeNil())
					})

					It("enqueues a deploy job", func() {
						doRequest()
						depl = &deployment.Deployment{}
						db.Last(depl)

						d := testhelper.ConsumeQueue(mq, queues.Deploy)
						Expect(d).NotTo(BeNil())
						Expect(d.Body).To(MatchJSON(fmt.Sprintf(`
							{
								"deployment_id": %d,
								"skip_webroot_upload": false,
								"skip_invalidation": false,
								"use_raw_bundle": true
							}
						`, depl.ID)))
					})

					It("update deployment to be `pending_deploy`", func() {
						doRequest()
						depl = &deployment.Deployment{}
						db.Last(depl)

						Expect(depl.State).To(Equal(deployment.StatePendingDeploy))
					})
				})
			})
		})
	})

	Describe("GET /projects/:project_name/deployments/:id", func() {
		var (
			err error

			u  *user.User
			oc *oauthclient.OauthClient
			t  *oauthtoken.OauthToken

			headers http.Header
			proj    *project.Project
			depl    *deployment.Deployment
		)

		BeforeEach(func() {
			u, oc, t = factories.AuthTrio(db)

			proj = &project.Project{
				Name:   "foo-bar-express",
				UserID: u.ID,
			}
			Expect(db.Create(proj).Error).To(BeNil())

			headers = http.Header{
				"Authorization": {"Bearer " + t.Token},
			}

			errorMessage := "index.js:Missing Parent"
			depl = factories.DeploymentWithAttrs(db, proj, u, deployment.Deployment{
				Prefix:       "a1b2c3",
				State:        deployment.StatePendingDeploy,
				DeployedAt:   timeAgo(-1 * time.Hour),
				ErrorMessage: &errorMessage,
			})
		})

		doRequest := func() {
			s = httptest.NewServer(server.New())
			url := fmt.Sprintf("%s/projects/foo-bar-express/deployments/%d", s.URL, depl.ID)
			res, err = testhelper.MakeRequest("GET", url, nil, headers, nil)
			Expect(err).To(BeNil())
		}

		sharedexamples.ItRequiresAuthentication(func() (*gorm.DB, *user.User, *http.Header) {
			return db, u, &headers
		}, func() *http.Response {
			doRequest()
			return res
		}, nil)

		sharedexamples.ItRequiresProjectCollab(func() (*gorm.DB, *user.User, *project.Project) {
			return db, u, proj
		}, func() *http.Response {
			doRequest()
			return res
		}, nil)

		Context("the deployment exist", func() {
			It("returns 200 status ok", func() {
				doRequest()
				b := &bytes.Buffer{}
				_, err = b.ReadFrom(res.Body)

				Expect(res.StatusCode).To(Equal(http.StatusOK))

				var d deployment.Deployment
				Expect(db.First(&d, depl.ID).Error).To(BeNil())
				j := map[string]interface{}{
					"deployment": map[string]interface{}{
						"id":            d.ID,
						"state":         deployment.StatePendingDeploy,
						"deployed_at":   d.DeployedAt,
						"version":       d.Version,
						"error_message": d.ErrorMessage,
					},
				}
				expectedJSON, err := json.Marshal(j)
				Expect(err).To(BeNil())
				Expect(b.String()).To(MatchJSON(expectedJSON))
			})
		})

		Context("the deployment does not exist", func() {
			BeforeEach(func() {
				Expect(db.Delete(depl).Error).To(BeNil())
			})

			It("returns 404 not found", func() {
				doRequest()
				b := &bytes.Buffer{}
				_, err = b.ReadFrom(res.Body)

				Expect(res.StatusCode).To(Equal(http.StatusNotFound))
				Expect(b.String()).To(MatchJSON(`{
					"error": "not_found",
					"error_description": "deployment could not be found"
				}`))
			})
		})

		Context("the deployment id is not a number", func() {
			BeforeEach(func() {
				s = httptest.NewServer(server.New())
				url := fmt.Sprintf("%s/projects/foo-bar-express/deployments/cafebabe", s.URL)
				res, err = testhelper.MakeRequest("GET", url, nil, headers, nil)
				Expect(err).To(BeNil())
			})

			It("returns 404 not found", func() {
				b := &bytes.Buffer{}
				_, err = b.ReadFrom(res.Body)

				Expect(res.StatusCode).To(Equal(http.StatusNotFound))
				Expect(b.String()).To(MatchJSON(`{
					"error": "not_found",
					"error_description": "deployment could not be found"
				}`))
			})
		})
	})

	Describe("POST /projects/:project_name/rollback", func() {
		var (
			err error

			fakeS3 *fake.S3
			origS3 filetransfer.FileTransfer

			u  *user.User
			oc *oauthclient.OauthClient
			t  *oauthtoken.OauthToken

			params  url.Values
			headers http.Header
			proj    *project.Project

			dm1 *domain.Domain
			dm2 *domain.Domain

			depl1 *deployment.Deployment
			depl2 *deployment.Deployment
			depl3 *deployment.Deployment
		)

		BeforeEach(func() {
			origS3 = s3client.S3
			fakeS3 = &fake.S3{}
			s3client.S3 = fakeS3

			u, oc, t = factories.AuthTrio(db)

			proj = &project.Project{
				Name:   "foo-bar-express",
				UserID: u.ID,
			}
			Expect(db.Create(proj).Error).To(BeNil())

			dm1 = factories.Domain(db, proj)
			dm2 = factories.Domain(db, proj)

			headers = http.Header{
				"Authorization": {"Bearer " + t.Token},
			}

			depl1 = factories.DeploymentWithAttrs(db, proj, u, deployment.Deployment{
				Prefix:     "a1b2c3",
				State:      deployment.StateDeployed,
				DeployedAt: timeAgo(3 * time.Hour),
			})

			depl2 = factories.DeploymentWithAttrs(db, proj, u, deployment.Deployment{
				Prefix: "a7b8c9",
				State:  deployment.StateUploaded,
			})

			depl3 = factories.DeploymentWithAttrs(db, proj, u, deployment.Deployment{
				Prefix:     "d1e2f3",
				State:      deployment.StateDeployed,
				DeployedAt: timeAgo(1 * time.Hour),
			})

			var currentDeplID = depl3.ID
			proj.ActiveDeploymentID = &currentDeplID
			Expect(db.Save(proj).Error).To(BeNil())
		})

		AfterEach(func() {
			s3client.S3 = origS3
		})

		doRequest := func() {
			s = httptest.NewServer(server.New())
			url := fmt.Sprintf("%s/projects/foo-bar-express/rollback", s.URL)
			res, err = testhelper.MakeRequest("POST", url, params, headers, nil)
			Expect(err).To(BeNil())
		}

		sharedexamples.ItRequiresAuthentication(func() (*gorm.DB, *user.User, *http.Header) {
			return db, u, &headers
		}, func() *http.Response {
			doRequest()
			return res
		}, nil)

		sharedexamples.ItRequiresProject(func() (*gorm.DB, *project.Project) {
			return db, proj
		}, func() *http.Response {
			doRequest()
			return res
		}, nil)

		sharedexamples.ItLocksProject(func() (*gorm.DB, *project.Project) {
			return db, proj
		}, func() *http.Response {
			doRequest()
			return res
		}, nil)

		Context("when the version is not specified", func() {
			It("returns 202 accepted", func() {
				doRequest()
				b := &bytes.Buffer{}
				_, err = b.ReadFrom(res.Body)
				Expect(err).To(BeNil())

				Expect(res.StatusCode).To(Equal(http.StatusAccepted))

				var d deployment.Deployment
				Expect(db.First(&d, depl1.ID).Error).To(BeNil())
				j := map[string]interface{}{
					"deployment": map[string]interface{}{
						"id":          d.ID,
						"state":       deployment.StatePendingRollback,
						"deployed_at": d.DeployedAt,
						"version":     d.Version,
					},
				}
				expectedJSON, err := json.Marshal(j)
				Expect(err).To(BeNil())
				Expect(b.String()).To(MatchJSON(expectedJSON))
			})

			It("enqueues a build job", func() {
				doRequest()

				d := testhelper.ConsumeQueue(mq, queues.Deploy)
				Expect(d).NotTo(BeNil())
				Expect(d.Body).To(MatchJSON(fmt.Sprintf(`
					{
						"deployment_id": %d,
						"skip_webroot_upload": true,
						"skip_invalidation": false,
						"use_raw_bundle": false
					}
				`, depl1.ID)))
			})

			It("marks the deployment as 'pending_rollback'", func() {
				doRequest()

				var updatedDeployment deployment.Deployment
				Expect(db.First(&updatedDeployment, depl1.ID).Error).To(BeNil())
				Expect(updatedDeployment.State).To(Equal(deployment.StatePendingRollback))
			})

			It("tracks an 'Initiated Project Rollback' event", func() {
				doRequest()

				trackCall := fakeTracker.TrackCalls.NthCall(1)
				Expect(trackCall).NotTo(BeNil())
				Expect(trackCall.Arguments[0]).To(Equal(fmt.Sprintf("%d", u.ID)))
				Expect(trackCall.Arguments[1]).To(Equal("Initiated Project Rollback"))

				t := trackCall.Arguments[2]
				props, ok := t.(map[string]interface{})
				Expect(ok).To(BeTrue())
				Expect(props["projectName"]).To(Equal(proj.Name))
				Expect(props["deployedVersion"]).To(Equal(depl3.Version))
				Expect(props["targetVersion"]).To(Equal(depl1.Version))

				Expect(trackCall.Arguments[3]).To(BeNil())
				Expect(trackCall.ReturnValues[0]).To(BeNil())
			})
		})

		Context("when the version is specified", func() {
			var depl4 *deployment.Deployment

			BeforeEach(func() {
				depl4 = factories.DeploymentWithAttrs(db, proj, u, deployment.Deployment{
					Prefix:     "x0y1z2",
					State:      deployment.StateDeployed,
					DeployedAt: timeAgo(2 * time.Hour),
				})

				params = url.Values{
					"version": {strconv.FormatInt(depl4.Version, 10)},
				}
			})

			AfterEach(func() {
				params = url.Values{}
			})

			It("returns 202 accepted", func() {
				doRequest()
				b := &bytes.Buffer{}
				_, err = b.ReadFrom(res.Body)
				Expect(err).To(BeNil())

				Expect(res.StatusCode).To(Equal(http.StatusAccepted))

				var d deployment.Deployment
				Expect(db.First(&d, depl4.ID).Error).To(BeNil())
				j := map[string]interface{}{
					"deployment": map[string]interface{}{
						"id":          d.ID,
						"state":       deployment.StatePendingRollback,
						"deployed_at": d.DeployedAt,
						"version":     d.Version,
					},
				}
				expectedJSON, err := json.Marshal(j)
				Expect(err).To(BeNil())
				Expect(b.String()).To(MatchJSON(expectedJSON))
			})

			It("enqueues a deploy job", func() {
				doRequest()

				d := testhelper.ConsumeQueue(mq, queues.Deploy)
				Expect(d).NotTo(BeNil())
				Expect(d.Body).To(MatchJSON(fmt.Sprintf(`
					{
						"deployment_id": %d,
						"skip_webroot_upload": true,
<<<<<<< HEAD
						"skip_invalidation": false
=======
						"skip_invalidation": false,
						"use_raw_bundle": false
>>>>>>> aefdec24
					}
				`, depl4.ID)))
			})

			It("marks the deployment as 'pending_rollback'", func() {
				doRequest()

				var updatedDeployment deployment.Deployment
				Expect(db.First(&updatedDeployment, depl4.ID).Error).To(BeNil())
				Expect(updatedDeployment.State).To(Equal(deployment.StatePendingRollback))
			})

			It("tracks an 'Initiated Project Rollback' event", func() {
				doRequest()

				trackCall := fakeTracker.TrackCalls.NthCall(1)
				Expect(trackCall).NotTo(BeNil())
				Expect(trackCall.Arguments[0]).To(Equal(fmt.Sprintf("%d", u.ID)))
				Expect(trackCall.Arguments[1]).To(Equal("Initiated Project Rollback"))

				t := trackCall.Arguments[2]
				props, ok := t.(map[string]interface{})
				Expect(ok).To(BeTrue())
				Expect(props["projectName"]).To(Equal(proj.Name))
				Expect(props["deployedVersion"]).To(Equal(depl3.Version))
				Expect(props["targetVersion"]).To(Equal(depl4.Version))

				Expect(trackCall.Arguments[3]).To(BeNil())
				Expect(trackCall.ReturnValues[0]).To(BeNil())
			})

			Context("when the deployment does not exist", func() {
				BeforeEach(func() {
					Expect(db.Delete(depl4).Error).To(BeNil())
				})

				It("returns 422 with invalid_request", func() {
					doRequest()
					b := &bytes.Buffer{}
					_, err = b.ReadFrom(res.Body)
					Expect(err).To(BeNil())

					Expect(res.StatusCode).To(Equal(422))
					Expect(b.String()).To(MatchJSON(`{
						"error": "invalid_request",
						"error_description": "completed deployment with a given version could not be found"
					}`))
				})

				It("does not track any 'Initiated Project Rollback' event", func() {
					doRequest()

					trackCall := fakeTracker.TrackCalls.NthCall(1)
					Expect(trackCall).To(BeNil())
				})
			})

			Context("when the deployment is already active", func() {
				BeforeEach(func() {
					proj.ActiveDeploymentID = &depl4.ID
					Expect(db.Save(proj).Error).To(BeNil())
				})

				It("returns 422 with invalid_request", func() {
					doRequest()
					b := &bytes.Buffer{}
					_, err = b.ReadFrom(res.Body)
					Expect(err).To(BeNil())

					Expect(res.StatusCode).To(Equal(422))
					Expect(b.String()).To(MatchJSON(`{
						"error": "invalid_request",
						"error_description": "the specified deployment is already active"
					}`))
				})

				It("does not track any 'Initiated Project Rollback' event", func() {
					doRequest()

					trackCall := fakeTracker.TrackCalls.NthCall(1)
					Expect(trackCall).To(BeNil())
				})
			})

			Context("when the deployment is not in deployed state", func() {
				BeforeEach(func() {
					depl4.State = deployment.StatePendingUpload
					Expect(db.Save(depl4).Error).To(BeNil())
				})

				It("returns 422 with invalid_request", func() {
					doRequest()
					b := &bytes.Buffer{}
					_, err = b.ReadFrom(res.Body)
					Expect(err).To(BeNil())

					Expect(res.StatusCode).To(Equal(422))
					Expect(b.String()).To(MatchJSON(`{
						"error": "invalid_request",
						"error_description": "completed deployment with a given version could not be found"
					}`))
				})
			})

			Context("when the deployment does not belong to the project", func() {
				BeforeEach(func() {
					proj2 := factories.Project(db, u)
					depl4.ProjectID = proj2.ID
					Expect(db.Save(depl4).Error).To(BeNil())
				})

				It("returns 422 with invalid_request", func() {
					doRequest()
					b := &bytes.Buffer{}
					_, err = b.ReadFrom(res.Body)
					Expect(err).To(BeNil())

					Expect(res.StatusCode).To(Equal(422))
					Expect(b.String()).To(MatchJSON(`{
						"error": "invalid_request",
						"error_description": "completed deployment with a given version could not be found"
					}`))
				})
			})
		})

		Context("when active_deployment_id is nil", func() {
			BeforeEach(func() {
				proj.ActiveDeploymentID = nil
				Expect(db.Save(proj).Error).To(BeNil())
			})

			It("returns 412 with precondition_failed", func() {
				doRequest()
				b := &bytes.Buffer{}
				_, err = b.ReadFrom(res.Body)
				Expect(err).To(BeNil())

				Expect(res.StatusCode).To(Equal(http.StatusPreconditionFailed))
				Expect(err).To(BeNil())
				Expect(b.String()).To(MatchJSON(`{
					"error": "precondition_failed",
					"error_description": "active deployment could not be found"
				}`))
			})
		})

		Context("when there is no previous completed deployment", func() {
			BeforeEach(func() {
				proj.ActiveDeploymentID = &depl1.ID
				Expect(db.Save(proj).Error).To(BeNil())
			})

			It("returns 412 with precondition_failed", func() {
				doRequest()
				b := &bytes.Buffer{}
				_, err = b.ReadFrom(res.Body)
				Expect(err).To(BeNil())

				Expect(res.StatusCode).To(Equal(http.StatusPreconditionFailed))
				Expect(err).To(BeNil())
				Expect(b.String()).To(MatchJSON(`{
					"error": "precondition_failed",
					"error_description": "previous completed deployment could not be found"
				}`))
			})
		})
	})

	Describe("GET /projects/:name/deployments", func() {
		var (
			err error

			u  *user.User
			oc *oauthclient.OauthClient
			t  *oauthtoken.OauthToken

			headers http.Header
			proj    *project.Project
			depl1   *deployment.Deployment
			depl2   *deployment.Deployment
			depl3   *deployment.Deployment
			depl4   *deployment.Deployment
		)

		BeforeEach(func() {
			u, oc, t = factories.AuthTrio(db)

			proj = &project.Project{
				Name:   "foo-bar-express",
				UserID: u.ID,
			}
			Expect(db.Create(proj).Error).To(BeNil())

			headers = http.Header{
				"Authorization": {"Bearer " + t.Token},
			}

			depl1 = factories.DeploymentWithAttrs(db, proj, u, deployment.Deployment{
				Prefix:     "a1b2c3",
				State:      deployment.StateDeployed,
				DeployedAt: timeAgo(3 * time.Hour),
			})

			depl2 = factories.DeploymentWithAttrs(db, proj, u, deployment.Deployment{
				Prefix:     "d0e1f2",
				State:      deployment.StateDeployed,
				DeployedAt: timeAgo(2 * time.Hour),
			})

			depl3 = factories.DeploymentWithAttrs(db, proj, u, deployment.Deployment{
				Prefix: "x0y1z2",
				State:  deployment.StatePendingDeploy,
			})

			depl4 = factories.DeploymentWithAttrs(db, proj, u, deployment.Deployment{
				Prefix:     "u0v1w2",
				State:      deployment.StateDeployed,
				DeployedAt: timeAgo(4 * time.Hour),
			})

			proj.ActiveDeploymentID = &depl2.ID
			Expect(db.Save(proj).Error).To(BeNil())
		})

		doRequest := func() {
			s = httptest.NewServer(server.New())
			url := fmt.Sprintf("%s/projects/foo-bar-express/deployments", s.URL)
			res, err = testhelper.MakeRequest("GET", url, nil, headers, nil)
			Expect(err).To(BeNil())
		}

		formattedTimeForJSON := func(t *time.Time) string {
			formattedTime, err := t.MarshalJSON()
			Expect(err).To(BeNil())
			return string(formattedTime)
		}

		reloadDeployment := func(d *deployment.Deployment) *deployment.Deployment {
			var reloadedDepl deployment.Deployment
			Expect(db.First(&reloadedDepl, d.ID).Error).To(BeNil())
			return &reloadedDepl
		}

		sharedexamples.ItRequiresAuthentication(func() (*gorm.DB, *user.User, *http.Header) {
			return db, u, &headers
		}, func() *http.Response {
			doRequest()
			return res
		}, nil)

		sharedexamples.ItRequiresProject(func() (*gorm.DB, *project.Project) {
			return db, proj
		}, func() *http.Response {
			doRequest()
			return res
		}, nil)

		It("returns all active deployments", func() {
			doRequest()

			b := &bytes.Buffer{}
			_, err = b.ReadFrom(res.Body)
			Expect(err).To(BeNil())
			Expect(res.StatusCode).To(Equal(http.StatusOK))

			depl1 = reloadDeployment(depl1)
			depl2 = reloadDeployment(depl2)
			depl4 = reloadDeployment(depl4)

			Expect(b.String()).To(MatchJSON(fmt.Sprintf(`{
				"deployments": [
					{
						"id": %d,
						"state": "%s",
						"active": true,
						"deployed_at": %s,
						"version": %d
					},
					{
						"id": %d,
						"state": "%s",
						"deployed_at": %s,
						"version": %d
					},
					{
						"id": %d,
						"state": "%s",
						"deployed_at": %s,
						"version": %d
					}
				]
			}`, depl2.ID, depl2.State, formattedTimeForJSON(depl2.DeployedAt), depl2.Version,
				depl1.ID, depl1.State, formattedTimeForJSON(depl1.DeployedAt), depl1.Version,
				depl4.ID, depl4.State, formattedTimeForJSON(depl4.DeployedAt), depl4.Version,
			)))
		})
	})
})<|MERGE_RESOLUTION|>--- conflicted
+++ resolved
@@ -335,13 +335,10 @@
 				})
 
 				It("tracks an 'Initiated Project Deployment' event", func() {
-<<<<<<< HEAD
-=======
 					doRequest()
 					depl = &deployment.Deployment{}
 					db.Last(depl)
 
->>>>>>> aefdec24
 					trackCall := fakeTracker.TrackCalls.NthCall(1)
 					Expect(trackCall).NotTo(BeNil())
 					Expect(trackCall.Arguments[0]).To(Equal(fmt.Sprintf("%d", u.ID)))
@@ -774,12 +771,8 @@
 					{
 						"deployment_id": %d,
 						"skip_webroot_upload": true,
-<<<<<<< HEAD
-						"skip_invalidation": false
-=======
 						"skip_invalidation": false,
 						"use_raw_bundle": false
->>>>>>> aefdec24
 					}
 				`, depl4.ID)))
 			})
