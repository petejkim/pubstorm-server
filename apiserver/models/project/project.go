package project

import (
	"errors"
	"fmt"
	"regexp"
	"sort"
	"time"

	"github.com/lib/pq"
	"github.com/nitrous-io/rise-server/apiserver/models/collab"
	"github.com/nitrous-io/rise-server/apiserver/models/domain"
	"github.com/nitrous-io/rise-server/apiserver/models/user"
	"github.com/nitrous-io/rise-server/shared"

	"github.com/jinzhu/gorm"
)

var (
	projectNameRe = regexp.MustCompile(`\A[a-z0-9][a-z0-9\-]{1,61}[a-z0-9]\z`)

	ErrCollaboratorIsOwner       = errors.New("owner of project cannot be added as a collaborator")
	ErrCollaboratorAlreadyExists = errors.New("collaborator already exists")
	ErrNotCollaborator           = errors.New("user is not a collaborator of this project")
)

type Project struct {
	gorm.Model

	Name                 string
	UserID               uint
	DefaultDomainEnabled bool `sql:"default:true"`
	ForceHTTPS           bool `sql:"column:force_https"`
	SkipBuild            bool
<<<<<<< HEAD
	LastDigestSentAt     *time.Time `sql:"last_digest_sent_at"`
=======
	MaxDeploysKept       uint
>>>>>>> f3958f5b

	ActiveDeploymentID *uint // pointer to be nullable. remember to dereference by using *ActiveDeploymentID to get actual value

	LockedAt *time.Time
}

// Validates Project, if there are invalid fields, it returns a map of
// <field, errors> and returns nil if valid
func (p *Project) Validate() map[string]string {
	errors := map[string]string{}

	if p.Name == "" {
		errors["name"] = "is required"
	} else if len(p.Name) < 3 {
		errors["name"] = "is too short (min. 3 characters)"
	} else if len(p.Name) > 63 {
		errors["name"] = "is too long (max. 63 characters)"
	} else if !projectNameRe.MatchString(p.Name) {
		errors["name"] = "is invalid"
	}

	if len(errors) == 0 {
		return nil
	}
	return errors
}

// Returns a struct that can be converted to JSON
func (p *Project) AsJSON() interface{} {
	return struct {
		Name                 string `json:"name"`
		DefaultDomainEnabled bool   `json:"default_domain_enabled"`
		ForceHTTPS           bool   `json:"force_https"`
		SkipBuild            bool   `json:"skip_build"`
	}{
		p.Name,
		p.DefaultDomainEnabled,
		p.ForceHTTPS,
		p.SkipBuild,
	}
}

// Returns list of domain names for this project
func (p *Project) DomainNames(db *gorm.DB) ([]string, error) {
	doms := []*domain.Domain{}
	if err := db.Order("name ASC").Where("project_id = ?", p.ID).Find(&doms).Error; err != nil {
		return nil, err
	}

	domNames := make([]string, len(doms))
	for i, dom := range doms {
		domNames[i] = dom.Name
	}
	sort.Sort(sort.StringSlice(domNames))

	// Always sort default domain at the front.
	if p.DefaultDomainEnabled {
		domNames = append([]string{p.DefaultDomainName()}, domNames...)
	}

	return domNames, nil
}

// Return Default domain
func (p *Project) DefaultDomainName() string {
	return p.Name + "." + shared.DefaultDomain
}

// Find project by name
func FindByName(db *gorm.DB, name string) (proj *Project, err error) {
	proj = &Project{}
	q := db.Where("name = ?", name).First(proj)
	if err = q.Error; err != nil {
		if err == gorm.RecordNotFound {
			return nil, nil
		}
		return nil, err
	}

	return proj, nil
}

// Returns whether more domains can be added to this project
func (p *Project) CanAddDomain(db *gorm.DB) (bool, error) {
	var domainCount int
	if err := db.Model(domain.Domain{}).Where("project_id = ?", p.ID).Count(&domainCount).Error; err != nil {
		return false, err
	}

	if domainCount < shared.MaxDomainsPerProject {
		return true, nil
	}

	return false, nil
}

// Acquire a lock from the project for concurrent update
func (p *Project) Lock(db *gorm.DB) (bool, error) {
	q := db.Exec(`
		UPDATE projects
		SET locked_at = now()
		WHERE id IN (
			SELECT id FROM projects
			WHERE id = ? AND locked_at IS NULL
			FOR UPDATE
		);
	`, p.ID)

	if q.Error != nil {
		return false, q.Error
	}

	if q.RowsAffected == 0 {
		return false, nil
	}

	return true, nil
}

// Release the lock from the project for concurrent update
func (p *Project) Unlock(db *gorm.DB) error {
	return db.Exec(`
		UPDATE projects
		SET locked_at = NULL
		WHERE id IN (
			SELECT id FROM projects
			WHERE id = ? AND locked_at IS NOT NULL
			FOR UPDATE
		);
	`, p.ID).Error
}

func (p *Project) AddCollaborator(db *gorm.DB, u *user.User) error {
	if u.ID == p.UserID {
		return ErrCollaboratorIsOwner
	}

	collab := &collab.Collab{
		UserID:    u.ID,
		ProjectID: p.ID,
	}

	err := db.Create(&collab).Error

	if e, ok := err.(*pq.Error); ok && e.Code.Name() == "unique_violation" && e.Constraint == "index_collabs_on_user_id_and_project_id" {
		return ErrCollaboratorAlreadyExists
	}

	return err
}

func (p *Project) RemoveCollaborator(db *gorm.DB, u *user.User) error {
	q := db.Delete(collab.Collab{}, "project_id = ? AND user_id = ?", p.ID, u.ID)
	if err := q.Error; err != nil {
		fmt.Println(err)
		return err
	}

	if q.RowsAffected == 0 {
		return ErrNotCollaborator
	}

	return nil
}

// Atomically increments version_counter and returns next deployment version
func (p *Project) NextVersion(db *gorm.DB) (int64, error) {
	r := struct{ V int64 }{}

	if err := db.Raw("UPDATE projects SET version_counter = version_counter + 1 WHERE id = ? RETURNING version_counter AS v;", p.ID).Scan(&r).Error; err != nil {
		return 0, err
	}

	return r.V, nil
}

// Destroy a project
func (p *Project) Destroy(db *gorm.DB) error {
	if err := db.Exec("UPDATE certs c SET deleted_at = now() FROM domains d WHERE c.domain_id = d.id AND d.project_id = ?", p.ID).Error; err != nil {
		return err
	}

	if err := db.Delete(domain.Domain{}, "project_id = ?", p.ID).Error; err != nil {
		return err
	}

	if err := db.Delete(p).Error; err != nil {
		return err
	}

	return nil
}<|MERGE_RESOLUTION|>--- conflicted
+++ resolved
@@ -32,11 +32,8 @@
 	DefaultDomainEnabled bool `sql:"default:true"`
 	ForceHTTPS           bool `sql:"column:force_https"`
 	SkipBuild            bool
-<<<<<<< HEAD
+	MaxDeploysKept       uint
 	LastDigestSentAt     *time.Time `sql:"last_digest_sent_at"`
-=======
-	MaxDeploysKept       uint
->>>>>>> f3958f5b
 
 	ActiveDeploymentID *uint // pointer to be nullable. remember to dereference by using *ActiveDeploymentID to get actual value
 
